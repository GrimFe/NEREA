--- conflicted
+++ resolved
@@ -8,8 +8,4 @@
 
 from .comparisons import *
 
-<<<<<<< HEAD
-__version__ = '0.1.0'
-=======
-__version__ = '0.0.3'
->>>>>>> 999503d5
+__version__ = '0.1.0'