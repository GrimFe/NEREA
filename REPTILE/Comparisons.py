--- conflicted
+++ resolved
@@ -63,24 +63,20 @@
 
     def _compute_si(self, _minus_one_percent=False, **kwargs):
         num, den = self.num.calculate(), self._get_denominator(**kwargs)
-<<<<<<< HEAD
         v, u = ratio_v_u(num, den)
         df = _make_df((v - 1) * 100, u * 100, relative=False) if _minus_one_percent else _make_df(v, u)
         # sensitivities
         S_num, S_den = 1 / den.value, num.value / den.value **2
         factor = 100 if _minus_one_percent else 1
         # variances
-        var_cols_num = [c for c in num.columns if c.startswith("VAR_FRAC")]
+        var_cols_num = [c for c in num.columns if c.startswith("VAR")]
         var_num = (num[var_cols_num] * (S_num.value * factor) **2).replace({np.nan: None})
-        var_cols_den = [c for c in den.columns if c.startswith("VAR_FRAC")]
+        var_cols_den = [c for c in den.columns if c.startswith("VAR")]
         var_den = den[var_cols_den] * (S_den.value * factor) **2
         if isinstance(self.den, _Calculated):
             var_num.columns = [f'{c}_n' for c in var_cols_num]
             var_den.columns = [f'{c}_d' for c in var_cols_den]
             var_den = var_den.replace({np.nan: None})
-=======
-        df, var_num, var_den = _frame_comparison(num, den, _minus_one_percent)
->>>>>>> de7911ea
         return pd.concat([df, var_num, var_den], axis=1)
 
     def _compute_traverse(self, _minus_one_percent=False, normalization=None, **kwargs):
